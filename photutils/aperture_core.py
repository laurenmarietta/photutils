--- conflicted
+++ resolved
@@ -1046,7 +1046,7 @@
                                               self.w, self.h, self.theta,
                                               method=method,
                                               subpixels=subpixels)
-                                              
+
         return fractions
 
 
@@ -1247,7 +1247,6 @@
 
     def get_fractions(self, data, method='exact', subpixels=5):
 
-<<<<<<< HEAD
         if method == 'exact':
             warnings.warn("'exact' method is not implemented, defaults to "
                           "'subpixel' method and subpixels=32 instead",
@@ -1287,28 +1286,6 @@
     See `~photutils.aperture_photometry` for a description of all
     possible input values.
 
-=======
-def _prepare_photometry_input(data, unit, wcs, mask, error, effective_gain,
-                              pixelwise_error):
-    '''Parse photometry input.
-
-    Photometry routines accept a wide range of inputs, e.g. ``data``
-    could be (among others)  a numpy array, or a fits HDU.
-    This requires some parsing and bookkeping to ensure that all inputs
-    are complete and consistent.
-    For example, the data could carry a unit and the wcs itself, so we need to
-    check that it is consistent with the unit and wcs given as explicit
-    parameters.
-
-    Note that this function is meant to be used in addition to, not instead
-    of, the `~astropy.nddata.support_nddata` decorator, i. e. ``data`` is
-    never an `~astropy.nddata.NDData` object, because that will be split up
-    in data, wcs, mask, ... keywords by the decorator already.
-
-    See `~photutils.aperture_photometry` for a description of all
-    possible input values.
-
->>>>>>> e6573d6f
     Returns
     -------
     data : `~astropy.units.Quantity` instance
